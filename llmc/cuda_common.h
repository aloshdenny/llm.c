/*
Common utilities for CUDA code.
*/
#ifndef CUDA_COMMON_H
#define CUDA_COMMON_H

#include <stdlib.h>
#include <stdio.h>
#include <math.h>
#include <string>
#include <type_traits> // std::bool_constant
#include <cuda_runtime.h>
#include <nvtx3/nvToolsExt.h>
#include <nvtx3/nvToolsExtCudaRt.h>
#include <cuda_profiler_api.h>
#include <cuda_bf16.h>
#include <cuda_fp16.h>

#include "utils.h"

// ----------------------------------------------------------------------------
// Global defines and settings

// Device properties of the CUDA device used in this process
// defined as extern here because the individual kernels wish to use it
// but it is actually created and instantiated in the main program file
extern cudaDeviceProp deviceProp;

// WarpSize is not a compile time constant
// Defining here like this possibly allows the compiler to optimize better
#define WARP_SIZE 32U

// try to make sure that 2 blocks fit on A100/H100 to maximise latency tolerance
// this needs to be defines rather than queried to be used for __launch_bounds__
#if __CUDA_ARCH__ == 800 || __CUDA_ARCH__ >= 900
#define MAX_1024_THREADS_BLOCKS 2
#else
#define MAX_1024_THREADS_BLOCKS 1
#endif

// convenience macro for calculating grid/block dimensions for kernels
#define CEIL_DIV(M, N) (((M) + (N) - 1) / (N))

// short-cuts for compile-time boolean values that can be used as function arguments
constexpr std::bool_constant<true> True;
constexpr std::bool_constant<true> False;

// ----------------------------------------------------------------------------
// Error checking

// CUDA error checking. Underscore added so this function can be called directly not just via macro
inline void cudaCheck_(cudaError_t error, const char *file, int line)
{
    if (error != cudaSuccess)
    {
        printf("[CUDA ERROR] at file %s:%d:\n%s\n", file, line, cudaGetErrorString(error));
        exit(EXIT_FAILURE);
    }
};
#define cudaCheck(err) (cudaCheck_(err, __FILE__, __LINE__))

// like cudaFree, but checks for errors _and_ resets the pointer.
template <class T>
inline void cudaFreeCheck(T **ptr, const char *file, int line)
{
    cudaError_t error = cudaFree(*ptr);
    if (error != cudaSuccess)
    {
        printf("[CUDA ERROR] at file %s:%d:\n%s\n", file, line, cudaGetErrorString(error));
        exit(EXIT_FAILURE);
    }
    *ptr = nullptr;
}
#define cudaFreeCheck(ptr) (cudaFreeCheck(ptr, __FILE__, __LINE__))

// ----------------------------------------------------------------------------
// CUDA Precision settings and defines

enum PrecisionMode
{
    PRECISION_FP32,
    PRECISION_FP16,
    PRECISION_BF16,
    PRECISION_Q115
};

// Specific configurations based on the enabled precision
#if defined(ENABLE_FP32)
typedef float floatX;
#define PRECISION_MODE PRECISION_FP32
// use fp16 (note: this may require gradient scaler, currently not implemented!)
#elif defined(ENABLE_FP16)
typedef half floatX;
#define PRECISION_MODE PRECISION_FP16
#elif defined(ENABLE_Q115)
// Q1.15 fixed-point mode
#include <stdint.h>
typedef int16_t floatX; // Q1.15 represented as int16_t
#define PRECISION_MODE PRECISION_Q115
#else // Default to bfloat16
typedef __nv_bfloat16 floatX;
#define PRECISION_MODE PRECISION_BF16
#endif

// ----------------------------------------------------------------------------
// Load and store with streaming cache hints
// Older nvcc does not provide __ldcs and __stcs for bfloat16, despite these
// actually just being unsigned shorts. We need to be careful here to only define
// our own versions if none already exist, otherwise the compiler will complain.
// If not, you easily get "no viable overload" (for sm52) and "function already exists" (sm_80)

#if defined(ENABLE_BF16) && (__CUDACC_VER_MAJOR__ < 12) && !((__CUDA_ARCH__ >= 800) || !defined(__CUDA_ARCH__))
<<<<<<< HEAD
__device__ floatX __ldcs(const floatX *address)
{
    unsigned short bf = __ldcs(reinterpret_cast<const unsigned short *>(address));
    return __nv_bfloat16_raw{bf};
}

__device__ void __stcs(floatX *address, floatX value)
{
    __stcs(reinterpret_cast<unsigned short *>(address), ((__nv_bfloat16_raw)value).x);
=======
__device__ __nv_bfloat16 __ldcs(const __nv_bfloat16* address) {
    __nv_bfloat16_raw raw;
    raw.x = __ldcs(reinterpret_cast<const unsigned short*>(address));
    return __nv_bfloat16(raw);
}

__device__ void __stcs(__nv_bfloat16* address, __nv_bfloat16 value) {
    __nv_bfloat16_raw raw = value;
    __stcs(reinterpret_cast<unsigned short*>(address), raw.x);
>>>>>>> 4b4d6f77
}
#endif

// Generic fallbacks for __ldcs and __stcs for types where the compiler
// doesn't provide streaming cache intrinsics. We provide templated
// wrappers that simply perform a normal load/store. If the compiler or
// CUDA runtime provides a non-template overload for a specific type
// (for example __nv_bfloat16 on some toolchains), that overload will be
// preferred over these templates due to overload resolution rules.
template<typename T>
__device__ __forceinline__ T __ldcs(const T* address) {
    return *address;
}

template<typename T>
__device__ __forceinline__ void __stcs(T* address, T value) {
    *address = value;
}


// ----------------------------------------------------------------------------
// Profiler utils

class NvtxRange
{
public:
    NvtxRange(const char *s) { nvtxRangePush(s); }
    NvtxRange(const std::string &base_str, int number)
    {
        std::string range_string = base_str + " " + std::to_string(number);
        nvtxRangePush(range_string.c_str());
    }
    ~NvtxRange() { nvtxRangePop(); }
};
#define NVTX_RANGE_FN() NvtxRange nvtx_range(__FUNCTION__)

// ----------------------------------------------------------------------------
// Utilities to Read & Write between CUDA memory <-> files

// copy num_bytes from device pointer src into file dest, using double buffering running on the given stream.
inline void device_to_file(FILE *dest, void *src, size_t num_bytes, size_t buffer_size, cudaStream_t stream)
{
    // allocate pinned buffer for faster, async transfer
    char *buffer_space;
    cudaCheck(cudaMallocHost(&buffer_space, 2 * buffer_size));
    // split allocation in two
    void *read_buffer = buffer_space;
    void *write_buffer = buffer_space + buffer_size;

    // prime the read buffer; first copy means we have to wait
    char *gpu_read_ptr = (char *)src;
    size_t copy_amount = std::min(buffer_size, num_bytes);
    cudaCheck(cudaMemcpyAsync(read_buffer, gpu_read_ptr, copy_amount, cudaMemcpyDeviceToHost, stream));
    cudaCheck(cudaStreamSynchronize(stream));
    size_t rest_bytes = num_bytes - copy_amount;
    size_t write_buffer_size = copy_amount;
    gpu_read_ptr += copy_amount;

    std::swap(read_buffer, write_buffer);
    // now the main loop; as long as there are bytes left
    while (rest_bytes > 0)
    {
        // initiate next read
        copy_amount = std::min(buffer_size, rest_bytes);
        cudaCheck(cudaMemcpyAsync(read_buffer, gpu_read_ptr, copy_amount, cudaMemcpyDeviceToHost, stream));
        // while this is going on, transfer the write buffer to disk
        fwriteCheck(write_buffer, 1, write_buffer_size, dest);
        cudaCheck(cudaStreamSynchronize(stream)); // wait for both buffers to be ready.

        std::swap(read_buffer, write_buffer);
        rest_bytes -= copy_amount;
        write_buffer_size = copy_amount;
        gpu_read_ptr += copy_amount;
    }

    // make sure to write the last remaining write buffer
    fwriteCheck(write_buffer, 1, write_buffer_size, dest);
    cudaCheck(cudaFreeHost(buffer_space));
}

// copy num_bytes from file src into device pointer dest, using double buffering running on the given stream.
inline void file_to_device(void *dest, FILE *src, size_t num_bytes, size_t buffer_size, cudaStream_t stream)
{
    // allocate pinned buffer for faster, async transfer
    // from the docs (https://developer.download.nvidia.com/compute/DevZone/docs/html/C/doc/html/group__CUDART__HIGHLEVEL_ge439496de696b166ba457dab5dd4f356.html)
    // WC memory is a good option for buffers that will be written by the CPU and read by the device via mapped pinned memory or host->device transfers.
    char *buffer_space;
    cudaCheck(cudaMallocHost(&buffer_space, 2 * buffer_size, cudaHostAllocWriteCombined));
    // split allocation in two
    void *read_buffer = buffer_space;
    void *write_buffer = buffer_space + buffer_size;

    // prime the read buffer;
    char *gpu_write_ptr = (char *)dest;
    size_t copy_amount = std::min(buffer_size, num_bytes);
    freadCheck(read_buffer, 1, copy_amount, src);

    size_t rest_bytes = num_bytes - copy_amount;
    size_t write_buffer_size = copy_amount;
    std::swap(read_buffer, write_buffer);

    // now the main loop; as long as there are bytes left
    while (rest_bytes > 0)
    {
        // initiate next read
        copy_amount = std::min(buffer_size, rest_bytes);
        cudaCheck(cudaMemcpyAsync(gpu_write_ptr, write_buffer, write_buffer_size, cudaMemcpyHostToDevice, stream));
        gpu_write_ptr += write_buffer_size;
        // while this is going on, read from disk
        freadCheck(read_buffer, 1, copy_amount, src);
        cudaCheck(cudaStreamSynchronize(stream)); // wait for both buffers to be ready.

        std::swap(read_buffer, write_buffer);
        rest_bytes -= copy_amount;
        write_buffer_size = copy_amount;
    }

    // copy the last remaining write buffer to gpu
    cudaCheck(cudaMemcpyAsync(gpu_write_ptr, write_buffer, write_buffer_size, cudaMemcpyHostToDevice, stream));
    cudaCheck(cudaStreamSynchronize(stream));
    cudaCheck(cudaFreeHost(buffer_space));
}

#endif // CUDA_COMMON_H<|MERGE_RESOLUTION|>--- conflicted
+++ resolved
@@ -110,17 +110,6 @@
 // If not, you easily get "no viable overload" (for sm52) and "function already exists" (sm_80)
 
 #if defined(ENABLE_BF16) && (__CUDACC_VER_MAJOR__ < 12) && !((__CUDA_ARCH__ >= 800) || !defined(__CUDA_ARCH__))
-<<<<<<< HEAD
-__device__ floatX __ldcs(const floatX *address)
-{
-    unsigned short bf = __ldcs(reinterpret_cast<const unsigned short *>(address));
-    return __nv_bfloat16_raw{bf};
-}
-
-__device__ void __stcs(floatX *address, floatX value)
-{
-    __stcs(reinterpret_cast<unsigned short *>(address), ((__nv_bfloat16_raw)value).x);
-=======
 __device__ __nv_bfloat16 __ldcs(const __nv_bfloat16* address) {
     __nv_bfloat16_raw raw;
     raw.x = __ldcs(reinterpret_cast<const unsigned short*>(address));
@@ -130,7 +119,6 @@
 __device__ void __stcs(__nv_bfloat16* address, __nv_bfloat16 value) {
     __nv_bfloat16_raw raw = value;
     __stcs(reinterpret_cast<unsigned short*>(address), raw.x);
->>>>>>> 4b4d6f77
 }
 #endif
 
